--- conflicted
+++ resolved
@@ -46,22 +46,16 @@
 
 // fe means field element. Here the field is \Z/(2^255-19). An element t,
 // entries t[0]...t[9], represents the integer t[0]+2^26 t[1]+2^51 t[2]+2^77
-<<<<<<< HEAD
-// t[3]+2^102 t[4]+...+2^230 t[9]. Bounds on each t[i] vary depending on
-// context.
-//
-// Keep in sync with `Elem` and `ELEM_LIMBS` in curve25519/ops.rs.
-typedef int32_t fe[10];
-=======
 // t[3]+2^102 t[4]+...+2^230 t[9].
 // fe limbs are bounded by 1.1*2^25,1.1*2^24,1.1*2^25,1.1*2^24,etc.
 // Multiplication and carrying produce fe from fe_loose.
+//
+// Keep in sync with `Elem` and `ELEM_LIMBS` in curve25519/ops.rs.
 typedef struct fe { int32_t v[10]; } fe;
 
 // fe_loose limbs are bounded by 1.1*2^26,1.1*2^25,1.1*2^26,1.1*2^25,etc.
 // Addition and subtraction produce fe_loose from (fe, fe).
 typedef struct fe_loose { int32_t v[10]; } fe_loose;
->>>>>>> 431e767c
 
 /* ge means group element.
 
