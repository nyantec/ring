--- conflicted
+++ resolved
@@ -27,8 +27,8 @@
 
 #if defined(OPENSSL_X86_64) && !defined(OPENSSL_SMALL) && \
     !defined(OPENSSL_WINDOWS) && !defined(OPENSSL_NO_ASM)
-/* This isn't compatible with Windows because the asm code makes use of the red
- * zone, which Windows doesn't support. */
+// This isn't compatible with Windows because the asm code makes use of the red
+// zone, which Windows doesn't support.
 #define BORINGSSL_X25519_X86_64
 
 void GFp_x25519_x86_64(uint8_t out[32], const uint8_t scalar[32],
@@ -39,29 +39,17 @@
 #if defined(OPENSSL_ARM) && !defined(OPENSSL_NO_ASM) && !defined(OPENSSL_APPLE)
 #define BORINGSSL_X25519_NEON
 
-<<<<<<< HEAD
-/* x25519_NEON is defined in asm/x25519-arm.S. */
+// x25519_NEON is defined in asm/x25519-arm.S.
 void GFp_x25519_NEON(uint8_t out[32], const uint8_t scalar[32],
                      const uint8_t point[32]);
-#endif
-
-/* fe means field element. Here the field is \Z/(2^255-19). An element t,
- * entries t[0]...t[9], represents the integer t[0]+2^26 t[1]+2^51 t[2]+2^77
- * t[3]+2^102 t[4]+...+2^230 t[9]. Bounds on each t[i] vary depending on
- * context.
- *
- * Keep in sync with `Elem` and `ELEM_LIMBS` in curve25519/ops.rs. */
-=======
-// x25519_NEON is defined in asm/x25519-arm.S.
-void x25519_NEON(uint8_t out[32], const uint8_t scalar[32],
-                 const uint8_t point[32]);
 #endif
 
 // fe means field element. Here the field is \Z/(2^255-19). An element t,
 // entries t[0]...t[9], represents the integer t[0]+2^26 t[1]+2^51 t[2]+2^77
 // t[3]+2^102 t[4]+...+2^230 t[9]. Bounds on each t[i] vary depending on
 // context.
->>>>>>> 808f8329
+//
+// Keep in sync with `Elem` and `ELEM_LIMBS` in curve25519/ops.rs.
 typedef int32_t fe[10];
 
 /* ge means group element.
@@ -74,10 +62,9 @@
  *   ge_p2 (projective): (X:Y:Z) satisfying x=X/Z, y=Y/Z
  *   ge_p3 (extended): (X:Y:Z:T) satisfying x=X/Z, y=Y/Z, XY=ZT
  *   ge_p1p1 (completed): ((X:Z),(Y:T)) satisfying x=X/Z, y=Y/T
- *   ge_precomp (Duif): (y+x,y-x,2dxy)
- */
+ *   ge_precomp (Duif): (y+x,y-x,2dxy) */
 
-/* Keep in sync with `Point` in curve25519/ops.rs. */
+// Keep in sync with `Point` in curve25519/ops.rs.
 typedef struct {
   fe X;
   fe Y;
@@ -85,7 +72,7 @@
 } ge_p2;
 
 
-/* Keep in sync with `ExtPoint` in curve25519/ops.rs. */
+// Keep in sync with `ExtPoint` in curve25519/ops.rs.
 typedef struct {
   fe X;
   fe Y;
