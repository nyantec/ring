--- conflicted
+++ resolved
@@ -190,46 +190,7 @@
 BN_ULONG GFp_bn_sub_words(BN_ULONG *rp, const BN_ULONG *ap, const BN_ULONG *bp,
                           size_t num);
 
-<<<<<<< HEAD
 // |num| must be at least 4, at least on x86.
-=======
-int bn_mul_mont(BN_ULONG *rp, const BN_ULONG *ap, const BN_ULONG *bp,
-                const BN_ULONG *np, const BN_ULONG *n0, int num);
-
-uint64_t bn_mont_n0(const BIGNUM *n);
-int bn_mod_exp_base_2_vartime(BIGNUM *r, unsigned p, const BIGNUM *n);
-
-#if defined(OPENSSL_X86_64) && defined(_MSC_VER)
-#define BN_UMULT_LOHI(low, high, a, b) ((low) = _umul128((a), (b), &(high)))
-#endif
-
-#if !defined(BN_ULLONG) && !defined(BN_UMULT_LOHI)
-#error "Either BN_ULLONG or BN_UMULT_LOHI must be defined on every platform."
-#endif
-
-// bn_mod_inverse_prime sets |out| to the modular inverse of |a| modulo |p|,
-// computed with Fermat's Little Theorem. It returns one on success and zero on
-// error. If |mont_p| is NULL, one will be computed temporarily.
-int bn_mod_inverse_prime(BIGNUM *out, const BIGNUM *a, const BIGNUM *p,
-                         BN_CTX *ctx, const BN_MONT_CTX *mont_p);
-
-// bn_mod_inverse_secret_prime behaves like |bn_mod_inverse_prime| but uses
-// |BN_mod_exp_mont_consttime| instead of |BN_mod_exp_mont| in hopes of
-// protecting the exponent.
-int bn_mod_inverse_secret_prime(BIGNUM *out, const BIGNUM *a, const BIGNUM *p,
-                                BN_CTX *ctx, const BN_MONT_CTX *mont_p);
-
-// bn_jacobi returns the Jacobi symbol of |a| and |b| (which is -1, 0 or 1), or
-// -2 on error.
-int bn_jacobi(const BIGNUM *a, const BIGNUM *b, BN_CTX *ctx);
-
-// bn_is_bit_set_words returns one if bit |bit| is set in |a| and zero
-// otherwise.
-int bn_is_bit_set_words(const BN_ULONG *a, size_t num, unsigned bit);
-
-
-// Low-level operations for small numbers.
->>>>>>> a08bba51
 //
 // In other forks, |bn_mul_mont| returns an |int| indicating whether it
 // actually did the multiplication. All our implementations always do the
@@ -249,28 +210,9 @@
 #endif
 }
 
-// bn_mod_exp_mont_small sets |r| to |a|^|p| mod |mont->N|. It returns one on
-// success and zero on programmer or internal error. Both inputs and outputs are
-// in the Montgomery domain. |num_r| and |num_a| must be |mont->N.top|, which
-// must be at most |BN_SMALL_MAX_WORDS|. |a| must be fully-reduced. This
-// function runs in time independent of |a|, but |p| and |mont->N| are public
-// values.
-//
-// Note this function differs from |BN_mod_exp_mont| which uses Montgomery
-// reduction but takes input and output outside the Montgomery domain. Combine
-// this function with |bn_from_montgomery_small| and |bn_to_montgomery_small|
-// if necessary.
-int bn_mod_exp_mont_small(BN_ULONG *r, size_t num_r, const BN_ULONG *a,
-                          size_t num_a, const BN_ULONG *p, size_t num_p,
-                          const BN_MONT_CTX *mont);
-
-// bn_mod_inverse_prime_mont_small sets |r| to |a|^-1 mod |mont->N|. |mont->N|
-// must be a prime. |num_r| and |num_a| must be |mont->N.top|, which must be at
-// most |BN_SMALL_MAX_WORDS|. |a| must be fully-reduced. This function runs in
-// time independent of |a|, but |mont->N| is a public value.
-int bn_mod_inverse_prime_mont_small(BN_ULONG *r, size_t num_r,
-                                    const BN_ULONG *a, size_t num_a,
-                                    const BN_MONT_CTX *mont);
+// bn_is_bit_set_words returns one if bit |bit| is set in |a| and zero
+// otherwise.
+int GFp_bn_is_bit_set_words(const BN_ULONG *a, size_t num, unsigned bit);
 
 
 #if defined(__cplusplus)
