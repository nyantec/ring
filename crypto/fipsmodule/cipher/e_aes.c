--- conflicted
+++ resolved
@@ -135,80 +135,10 @@
 void GFp_vpaes_encrypt(const uint8_t *in, uint8_t *out, const AES_KEY *key);
 #endif
 
-<<<<<<< HEAD
-#if !defined(OPENSSL_NO_ASM) && \
-    (defined(OPENSSL_X86_64) || defined(OPENSSL_X86))
-#define AESNI
-int GFp_aesni_set_encrypt_key(const uint8_t *userKey, unsigned bits, AES_KEY *key);
-void GFp_aesni_encrypt(const uint8_t *in, uint8_t *out, const AES_KEY *key);
-static char aesni_capable(void);
-#endif
-
 typedef int (*aes_set_key_f)(const uint8_t *userKey, unsigned bits,
                              AES_KEY *key);
-=======
-static int aes_init_key(EVP_CIPHER_CTX *ctx, const uint8_t *key,
-                        const uint8_t *iv, int enc) {
-  int ret, mode;
-  EVP_AES_KEY *dat = (EVP_AES_KEY *)ctx->cipher_data;
-
-  mode = ctx->cipher->flags & EVP_CIPH_MODE_MASK;
-  if ((mode == EVP_CIPH_ECB_MODE || mode == EVP_CIPH_CBC_MODE) && !enc) {
-    if (hwaes_capable()) {
-      ret = aes_hw_set_decrypt_key(key, ctx->key_len * 8, &dat->ks.ks);
-      dat->block = (block128_f)aes_hw_decrypt;
-      dat->stream.cbc = NULL;
-      if (mode == EVP_CIPH_CBC_MODE) {
-        dat->stream.cbc = (cbc128_f)aes_hw_cbc_encrypt;
-      }
-    } else if (bsaes_capable() && mode == EVP_CIPH_CBC_MODE) {
-      ret = AES_set_decrypt_key(key, ctx->key_len * 8, &dat->ks.ks);
-      dat->block = (block128_f)AES_decrypt;
-      dat->stream.cbc = (cbc128_f)bsaes_cbc_encrypt;
-    } else if (vpaes_capable()) {
-      ret = vpaes_set_decrypt_key(key, ctx->key_len * 8, &dat->ks.ks);
-      dat->block = (block128_f)vpaes_decrypt;
-      dat->stream.cbc =
-          mode == EVP_CIPH_CBC_MODE ? (cbc128_f)vpaes_cbc_encrypt : NULL;
-    } else {
-      ret = AES_set_decrypt_key(key, ctx->key_len * 8, &dat->ks.ks);
-      dat->block = (block128_f)AES_decrypt;
-      dat->stream.cbc =
-          mode == EVP_CIPH_CBC_MODE ? (cbc128_f)AES_cbc_encrypt : NULL;
-    }
-  } else if (hwaes_capable()) {
-    ret = aes_hw_set_encrypt_key(key, ctx->key_len * 8, &dat->ks.ks);
-    dat->block = (block128_f)aes_hw_encrypt;
-    dat->stream.cbc = NULL;
-    if (mode == EVP_CIPH_CBC_MODE) {
-      dat->stream.cbc = (cbc128_f)aes_hw_cbc_encrypt;
-    } else if (mode == EVP_CIPH_CTR_MODE) {
-      dat->stream.ctr = (ctr128_f)aes_hw_ctr32_encrypt_blocks;
-    }
-  } else if (bsaes_capable() && mode == EVP_CIPH_CTR_MODE) {
-    ret = AES_set_encrypt_key(key, ctx->key_len * 8, &dat->ks.ks);
-    dat->block = (block128_f)AES_encrypt;
-    dat->stream.ctr = (ctr128_f)bsaes_ctr32_encrypt_blocks;
-  } else if (vpaes_capable()) {
-    ret = vpaes_set_encrypt_key(key, ctx->key_len * 8, &dat->ks.ks);
-    dat->block = (block128_f)vpaes_encrypt;
-    dat->stream.cbc =
-        mode == EVP_CIPH_CBC_MODE ? (cbc128_f)vpaes_cbc_encrypt : NULL;
-  } else {
-    ret = AES_set_encrypt_key(key, ctx->key_len * 8, &dat->ks.ks);
-    dat->block = (block128_f)AES_encrypt;
-    dat->stream.cbc =
-        mode == EVP_CIPH_CBC_MODE ? (cbc128_f)AES_cbc_encrypt : NULL;
-  }
->>>>>>> 29d97ff3
 
 static aes_set_key_f aes_set_key(void) {
-#if defined(AESNI)
-  if (aesni_capable()) {
-    return GFp_aesni_set_encrypt_key;
-  }
-#endif
-
 #if defined(HWAES)
   if (hwaes_capable()) {
     return GFp_aes_hw_set_encrypt_key;
@@ -230,33 +160,10 @@
   return GFp_AES_set_encrypt_key;
 }
 
-// TODO(perf): Consider inlining this.
-int GFp_aes_block_is_aesni_encrypt(aes_block_f block) {
-#if defined(AESNI)
-  return block == GFp_aesni_encrypt;
-#else
-  (void)block;
-  return 0;
-#endif
-}
-
-<<<<<<< HEAD
 static aes_block_f aes_block(void) {
   // Keep this in sync with |set_set_key| and |aes_ctr|.
 
-#if defined(AESNI)
-  if (aesni_capable()) {
-    // Keep in sync with GFp_aes_block_is_aesni_encrypt.
-    return GFp_aesni_encrypt;
-  }
-#endif
-
 #if defined(HWAES)
-=======
-ctr128_f aes_ctr_set_key(AES_KEY *aes_key, GCM128_CONTEXT *gcm_ctx,
-                         block128_f *out_block, const uint8_t *key,
-                         size_t key_bytes) {
->>>>>>> 29d97ff3
   if (hwaes_capable()) {
     return GFp_aes_hw_encrypt;
   }
@@ -272,7 +179,6 @@
   if (vpaes_capable()) {
     return GFp_vpaes_encrypt;
   }
-<<<<<<< HEAD
 #endif
 
   return GFp_AES_encrypt;
@@ -280,448 +186,13 @@
 
 static aes_ctr_f aes_ctr(void) {
   // Keep this in sync with |set_set_key| and |aes_block|.
-
-#if defined(AESNI)
-  if (aesni_capable()) {
-    return GFp_aesni_ctr32_encrypt_blocks;
-  }
-#endif
 
 #if defined(HWAES)
   if (hwaes_capable()) {
     return GFp_aes_hw_ctr32_encrypt_blocks;
-=======
-  return NULL;
-}
-
-static int aes_gcm_init_key(EVP_CIPHER_CTX *ctx, const uint8_t *key,
-                            const uint8_t *iv, int enc) {
-  EVP_AES_GCM_CTX *gctx = ctx->cipher_data;
-  if (!iv && !key) {
-    return 1;
-  }
-  if (key) {
-    gctx->ctr =
-        aes_ctr_set_key(&gctx->ks.ks, &gctx->gcm, NULL, key, ctx->key_len);
-    // If we have an iv can set it directly, otherwise use saved IV.
-    if (iv == NULL && gctx->iv_set) {
-      iv = gctx->iv;
-    }
-    if (iv) {
-      CRYPTO_gcm128_setiv(&gctx->gcm, &gctx->ks.ks, iv, gctx->ivlen);
-      gctx->iv_set = 1;
-    }
-    gctx->key_set = 1;
-  } else {
-    // If key set use IV, otherwise copy
-    if (gctx->key_set) {
-      CRYPTO_gcm128_setiv(&gctx->gcm, &gctx->ks.ks, iv, gctx->ivlen);
-    } else {
-      OPENSSL_memcpy(gctx->iv, iv, gctx->ivlen);
-    }
-    gctx->iv_set = 1;
-    gctx->iv_gen = 0;
-  }
-  return 1;
-}
-
-static void aes_gcm_cleanup(EVP_CIPHER_CTX *c) {
-  EVP_AES_GCM_CTX *gctx = c->cipher_data;
-  OPENSSL_cleanse(&gctx->gcm, sizeof(gctx->gcm));
-  if (gctx->iv != c->iv) {
-    OPENSSL_free(gctx->iv);
-  }
-}
-
-// increment counter (64-bit int) by 1
-static void ctr64_inc(uint8_t *counter) {
-  int n = 8;
-  uint8_t c;
-
-  do {
-    --n;
-    c = counter[n];
-    ++c;
-    counter[n] = c;
-    if (c) {
-      return;
-    }
-  } while (n);
-}
-
-static int aes_gcm_ctrl(EVP_CIPHER_CTX *c, int type, int arg, void *ptr) {
-  EVP_AES_GCM_CTX *gctx = c->cipher_data;
-  switch (type) {
-    case EVP_CTRL_INIT:
-      gctx->key_set = 0;
-      gctx->iv_set = 0;
-      gctx->ivlen = c->cipher->iv_len;
-      gctx->iv = c->iv;
-      gctx->taglen = -1;
-      gctx->iv_gen = 0;
-      return 1;
-
-    case EVP_CTRL_GCM_SET_IVLEN:
-      if (arg <= 0) {
-        return 0;
-      }
-
-      // Allocate memory for IV if needed
-      if (arg > EVP_MAX_IV_LENGTH && arg > gctx->ivlen) {
-        if (gctx->iv != c->iv) {
-          OPENSSL_free(gctx->iv);
-        }
-        gctx->iv = OPENSSL_malloc(arg);
-        if (!gctx->iv) {
-          return 0;
-        }
-      }
-      gctx->ivlen = arg;
-      return 1;
-
-    case EVP_CTRL_GCM_SET_TAG:
-      if (arg <= 0 || arg > 16 || c->encrypt) {
-        return 0;
-      }
-      OPENSSL_memcpy(c->buf, ptr, arg);
-      gctx->taglen = arg;
-      return 1;
-
-    case EVP_CTRL_GCM_GET_TAG:
-      if (arg <= 0 || arg > 16 || !c->encrypt || gctx->taglen < 0) {
-        return 0;
-      }
-      OPENSSL_memcpy(ptr, c->buf, arg);
-      return 1;
-
-    case EVP_CTRL_GCM_SET_IV_FIXED:
-      // Special case: -1 length restores whole IV
-      if (arg == -1) {
-        OPENSSL_memcpy(gctx->iv, ptr, gctx->ivlen);
-        gctx->iv_gen = 1;
-        return 1;
-      }
-      // Fixed field must be at least 4 bytes and invocation field
-      // at least 8.
-      if (arg < 4 || (gctx->ivlen - arg) < 8) {
-        return 0;
-      }
-      if (arg) {
-        OPENSSL_memcpy(gctx->iv, ptr, arg);
-      }
-      if (c->encrypt && !RAND_bytes(gctx->iv + arg, gctx->ivlen - arg)) {
-        return 0;
-      }
-      gctx->iv_gen = 1;
-      return 1;
-
-    case EVP_CTRL_GCM_IV_GEN:
-      if (gctx->iv_gen == 0 || gctx->key_set == 0) {
-        return 0;
-      }
-      CRYPTO_gcm128_setiv(&gctx->gcm, &gctx->ks.ks, gctx->iv, gctx->ivlen);
-      if (arg <= 0 || arg > gctx->ivlen) {
-        arg = gctx->ivlen;
-      }
-      OPENSSL_memcpy(ptr, gctx->iv + gctx->ivlen - arg, arg);
-      // Invocation field will be at least 8 bytes in size and
-      // so no need to check wrap around or increment more than
-      // last 8 bytes.
-      ctr64_inc(gctx->iv + gctx->ivlen - 8);
-      gctx->iv_set = 1;
-      return 1;
-
-    case EVP_CTRL_GCM_SET_IV_INV:
-      if (gctx->iv_gen == 0 || gctx->key_set == 0 || c->encrypt) {
-        return 0;
-      }
-      OPENSSL_memcpy(gctx->iv + gctx->ivlen - arg, ptr, arg);
-      CRYPTO_gcm128_setiv(&gctx->gcm, &gctx->ks.ks, gctx->iv, gctx->ivlen);
-      gctx->iv_set = 1;
-      return 1;
-
-    case EVP_CTRL_COPY: {
-      EVP_CIPHER_CTX *out = ptr;
-      EVP_AES_GCM_CTX *gctx_out = out->cipher_data;
-      if (gctx->iv == c->iv) {
-        gctx_out->iv = out->iv;
-      } else {
-        gctx_out->iv = OPENSSL_malloc(gctx->ivlen);
-        if (!gctx_out->iv) {
-          return 0;
-        }
-        OPENSSL_memcpy(gctx_out->iv, gctx->iv, gctx->ivlen);
-      }
-      return 1;
-    }
-
-    default:
-      return -1;
-  }
-}
-
-static int aes_gcm_cipher(EVP_CIPHER_CTX *ctx, uint8_t *out, const uint8_t *in,
-                          size_t len) {
-  EVP_AES_GCM_CTX *gctx = ctx->cipher_data;
-
-  // If not set up, return error
-  if (!gctx->key_set) {
-    return -1;
-  }
-  if (!gctx->iv_set) {
-    return -1;
-  }
-
-  if (in) {
-    if (out == NULL) {
-      if (!CRYPTO_gcm128_aad(&gctx->gcm, in, len)) {
-        return -1;
-      }
-    } else if (ctx->encrypt) {
-      if (gctx->ctr) {
-        if (!CRYPTO_gcm128_encrypt_ctr32(&gctx->gcm, &gctx->ks.ks, in, out, len,
-                                         gctx->ctr)) {
-          return -1;
-        }
-      } else {
-        if (!CRYPTO_gcm128_encrypt(&gctx->gcm, &gctx->ks.ks, in, out, len)) {
-          return -1;
-        }
-      }
-    } else {
-      if (gctx->ctr) {
-        if (!CRYPTO_gcm128_decrypt_ctr32(&gctx->gcm, &gctx->ks.ks, in, out, len,
-                                         gctx->ctr)) {
-          return -1;
-        }
-      } else {
-        if (!CRYPTO_gcm128_decrypt(&gctx->gcm, &gctx->ks.ks, in, out, len)) {
-          return -1;
-        }
-      }
-    }
-    return len;
-  } else {
-    if (!ctx->encrypt) {
-      if (gctx->taglen < 0 ||
-          !CRYPTO_gcm128_finish(&gctx->gcm, ctx->buf, gctx->taglen)) {
-        return -1;
-      }
-      gctx->iv_set = 0;
-      return 0;
-    }
-    CRYPTO_gcm128_tag(&gctx->gcm, ctx->buf, 16);
-    gctx->taglen = 16;
-    // Don't reuse the IV
-    gctx->iv_set = 0;
-    return 0;
-  }
-}
-
-DEFINE_LOCAL_DATA(EVP_CIPHER, aes_128_cbc_generic) {
-  memset(out, 0, sizeof(EVP_CIPHER));
-
-  out->nid = NID_aes_128_cbc;
-  out->block_size = 16;
-  out->key_len = 16;
-  out->iv_len = 16;
-  out->ctx_size = sizeof(EVP_AES_KEY);
-  out->flags = EVP_CIPH_CBC_MODE;
-  out->init = aes_init_key;
-  out->cipher = aes_cbc_cipher;
-}
-
-DEFINE_LOCAL_DATA(EVP_CIPHER, aes_128_ctr_generic) {
-  memset(out, 0, sizeof(EVP_CIPHER));
-
-  out->nid = NID_aes_128_ctr;
-  out->block_size = 1;
-  out->key_len = 16;
-  out->iv_len = 16;
-  out->ctx_size = sizeof(EVP_AES_KEY);
-  out->flags = EVP_CIPH_CTR_MODE;
-  out->init = aes_init_key;
-  out->cipher = aes_ctr_cipher;
-}
-
-DEFINE_LOCAL_DATA(EVP_CIPHER, aes_128_ecb_generic) {
-  memset(out, 0, sizeof(EVP_CIPHER));
-
-  out->nid = NID_aes_128_ecb;
-  out->block_size = 16;
-  out->key_len = 16;
-  out->ctx_size = sizeof(EVP_AES_KEY);
-  out->flags = EVP_CIPH_ECB_MODE;
-  out->init = aes_init_key;
-  out->cipher = aes_ecb_cipher;
-}
-
-DEFINE_LOCAL_DATA(EVP_CIPHER, aes_128_ofb_generic) {
-  memset(out, 0, sizeof(EVP_CIPHER));
-
-  out->nid = NID_aes_128_ofb128;
-  out->block_size = 1;
-  out->key_len = 16;
-  out->iv_len = 16;
-  out->ctx_size = sizeof(EVP_AES_KEY);
-  out->flags = EVP_CIPH_OFB_MODE;
-  out->init = aes_init_key;
-  out->cipher = aes_ofb_cipher;
-}
-
-DEFINE_LOCAL_DATA(EVP_CIPHER, aes_128_gcm_generic) {
-  memset(out, 0, sizeof(EVP_CIPHER));
-
-  out->nid = NID_aes_128_gcm;
-  out->block_size = 1;
-  out->key_len = 16;
-  out->iv_len = 12;
-  out->ctx_size = sizeof(EVP_AES_GCM_CTX);
-  out->flags = EVP_CIPH_GCM_MODE | EVP_CIPH_CUSTOM_IV |
-               EVP_CIPH_FLAG_CUSTOM_CIPHER | EVP_CIPH_ALWAYS_CALL_INIT |
-               EVP_CIPH_CTRL_INIT | EVP_CIPH_FLAG_AEAD_CIPHER;
-  out->init = aes_gcm_init_key;
-  out->cipher = aes_gcm_cipher;
-  out->cleanup = aes_gcm_cleanup;
-  out->ctrl = aes_gcm_ctrl;
-}
-
-DEFINE_LOCAL_DATA(EVP_CIPHER, aes_192_cbc_generic) {
-  memset(out, 0, sizeof(EVP_CIPHER));
-
-  out->nid = NID_aes_192_cbc;
-  out->block_size = 16;
-  out->key_len = 24;
-  out->iv_len = 16;
-  out->ctx_size = sizeof(EVP_AES_KEY);
-  out->flags = EVP_CIPH_CBC_MODE;
-  out->init = aes_init_key;
-  out->cipher = aes_cbc_cipher;
-}
-
-DEFINE_LOCAL_DATA(EVP_CIPHER, aes_192_ctr_generic) {
-  memset(out, 0, sizeof(EVP_CIPHER));
-
-  out->nid = NID_aes_192_ctr;
-  out->block_size = 1;
-  out->key_len = 24;
-  out->iv_len = 16;
-  out->ctx_size = sizeof(EVP_AES_KEY);
-  out->flags = EVP_CIPH_CTR_MODE;
-  out->init = aes_init_key;
-  out->cipher = aes_ctr_cipher;
-}
-
-DEFINE_LOCAL_DATA(EVP_CIPHER, aes_192_ecb_generic) {
-  memset(out, 0, sizeof(EVP_CIPHER));
-
-  out->nid = NID_aes_192_ecb;
-  out->block_size = 16;
-  out->key_len = 24;
-  out->ctx_size = sizeof(EVP_AES_KEY);
-  out->flags = EVP_CIPH_ECB_MODE;
-  out->init = aes_init_key;
-  out->cipher = aes_ecb_cipher;
-}
-
-DEFINE_LOCAL_DATA(EVP_CIPHER, aes_192_gcm_generic) {
-  memset(out, 0, sizeof(EVP_CIPHER));
-
-  out->nid = NID_aes_192_gcm;
-  out->block_size = 1;
-  out->key_len = 24;
-  out->iv_len = 12;
-  out->ctx_size = sizeof(EVP_AES_GCM_CTX);
-  out->flags = EVP_CIPH_GCM_MODE | EVP_CIPH_CUSTOM_IV |
-               EVP_CIPH_FLAG_CUSTOM_CIPHER | EVP_CIPH_ALWAYS_CALL_INIT |
-               EVP_CIPH_CTRL_INIT | EVP_CIPH_FLAG_AEAD_CIPHER;
-  out->init = aes_gcm_init_key;
-  out->cipher = aes_gcm_cipher;
-  out->cleanup = aes_gcm_cleanup;
-  out->ctrl = aes_gcm_ctrl;
-}
-
-DEFINE_LOCAL_DATA(EVP_CIPHER, aes_256_cbc_generic) {
-  memset(out, 0, sizeof(EVP_CIPHER));
-
-  out->nid = NID_aes_256_cbc;
-  out->block_size = 16;
-  out->key_len = 32;
-  out->iv_len = 16;
-  out->ctx_size = sizeof(EVP_AES_KEY);
-  out->flags = EVP_CIPH_CBC_MODE;
-  out->init = aes_init_key;
-  out->cipher = aes_cbc_cipher;
-}
-
-DEFINE_LOCAL_DATA(EVP_CIPHER, aes_256_ctr_generic) {
-  memset(out, 0, sizeof(EVP_CIPHER));
-
-  out->nid = NID_aes_256_ctr;
-  out->block_size = 1;
-  out->key_len = 32;
-  out->iv_len = 16;
-  out->ctx_size = sizeof(EVP_AES_KEY);
-  out->flags = EVP_CIPH_CTR_MODE;
-  out->init = aes_init_key;
-  out->cipher = aes_ctr_cipher;
-}
-
-DEFINE_LOCAL_DATA(EVP_CIPHER, aes_256_ecb_generic) {
-  memset(out, 0, sizeof(EVP_CIPHER));
-
-  out->nid = NID_aes_256_ecb;
-  out->block_size = 16;
-  out->key_len = 32;
-  out->ctx_size = sizeof(EVP_AES_KEY);
-  out->flags = EVP_CIPH_ECB_MODE;
-  out->init = aes_init_key;
-  out->cipher = aes_ecb_cipher;
-}
-
-DEFINE_LOCAL_DATA(EVP_CIPHER, aes_256_ofb_generic) {
-  memset(out, 0, sizeof(EVP_CIPHER));
-
-  out->nid = NID_aes_256_ofb128;
-  out->block_size = 1;
-  out->key_len = 32;
-  out->iv_len = 16;
-  out->ctx_size = sizeof(EVP_AES_KEY);
-  out->flags = EVP_CIPH_OFB_MODE;
-  out->init = aes_init_key;
-  out->cipher = aes_ofb_cipher;
-}
-
-DEFINE_LOCAL_DATA(EVP_CIPHER, aes_256_gcm_generic) {
-  memset(out, 0, sizeof(EVP_CIPHER));
-
-  out->nid = NID_aes_256_gcm;
-  out->block_size = 1;
-  out->key_len = 32;
-  out->iv_len = 12;
-  out->ctx_size = sizeof(EVP_AES_GCM_CTX);
-  out->flags = EVP_CIPH_GCM_MODE | EVP_CIPH_CUSTOM_IV |
-               EVP_CIPH_FLAG_CUSTOM_CIPHER | EVP_CIPH_ALWAYS_CALL_INIT |
-               EVP_CIPH_CTRL_INIT | EVP_CIPH_FLAG_AEAD_CIPHER;
-  out->init = aes_gcm_init_key;
-  out->cipher = aes_gcm_cipher;
-  out->cleanup = aes_gcm_cleanup;
-  out->ctrl = aes_gcm_ctrl;
-}
-
-#if defined(HWAES_ECB)
-
-static int aes_hw_ecb_cipher(EVP_CIPHER_CTX *ctx, uint8_t *out,
-                             const uint8_t *in, size_t len) {
-  size_t bl = ctx->cipher->block_size;
-
-  if (len < bl) {
-    return 1;
->>>>>>> 29d97ff3
-  }
-#endif
-
-<<<<<<< HEAD
+  }
+#endif
+
 #if defined(BSAES)
   if (bsaes_capable()) {
     return GFp_bsaes_ctr32_encrypt_blocks;
@@ -730,12 +201,6 @@
 
   return aes_ctr32_encrypt_blocks;
 }
-
-#if defined(AESNI)
-static char aesni_capable(void) {
-  return (GFp_ia32cap_P[1] & (1 << (57 - 32))) != 0;
-}
-#endif
 
 static void aes_ctr32_encrypt_blocks(const uint8_t *in, uint8_t *out,
                                      size_t blocks, const AES_KEY *key,
@@ -743,110 +208,6 @@
   alignas(16) uint8_t counter_plaintext[16];
   memcpy(counter_plaintext, ivec, 16);
   uint32_t counter = from_be_u32_ptr(&counter_plaintext[12]);
-=======
-  aes_hw_ecb_encrypt(in, out, len, ctx->cipher_data, ctx->encrypt);
-
-  return 1;
-}
-
-DEFINE_LOCAL_DATA(EVP_CIPHER, aes_hw_128_ecb) {
-  memset(out, 0, sizeof(EVP_CIPHER));
-
-  out->nid = NID_aes_128_ecb;
-  out->block_size = 16;
-  out->key_len = 16;
-  out->ctx_size = sizeof(EVP_AES_KEY);
-  out->flags = EVP_CIPH_ECB_MODE;
-  out->init = aes_init_key;
-  out->cipher = aes_hw_ecb_cipher;
-}
-
-DEFINE_LOCAL_DATA(EVP_CIPHER, aes_hw_192_ecb) {
-  memset(out, 0, sizeof(EVP_CIPHER));
-
-  out->nid = NID_aes_192_ecb;
-  out->block_size = 16;
-  out->key_len = 24;
-  out->ctx_size = sizeof(EVP_AES_KEY);
-  out->flags = EVP_CIPH_ECB_MODE;
-  out->init = aes_init_key;
-  out->cipher = aes_hw_ecb_cipher;
-}
-
-DEFINE_LOCAL_DATA(EVP_CIPHER, aes_hw_256_ecb) {
-  memset(out, 0, sizeof(EVP_CIPHER));
-
-  out->nid = NID_aes_256_ecb;
-  out->block_size = 16;
-  out->key_len = 32;
-  out->ctx_size = sizeof(EVP_AES_KEY);
-  out->flags = EVP_CIPH_ECB_MODE;
-  out->init = aes_init_key;
-  out->cipher = aes_hw_ecb_cipher;
-}
-
-#define EVP_ECB_CIPHER_FUNCTION(keybits)            \
-  const EVP_CIPHER *EVP_aes_##keybits##_ecb(void) { \
-    if (hwaes_capable()) {                          \
-      return aes_hw_##keybits##_ecb();              \
-    }                                               \
-    return aes_##keybits##_ecb_generic();           \
-  }
-
-#else
-
-#define EVP_ECB_CIPHER_FUNCTION(keybits)            \
-  const EVP_CIPHER *EVP_aes_##keybits##_ecb(void) { \
-    return aes_##keybits##_ecb_generic();           \
-  }
-
-#endif  // HWAES_ECB
-
-#define EVP_CIPHER_FUNCTION(keybits, mode)             \
-  const EVP_CIPHER *EVP_aes_##keybits##_##mode(void) { \
-    return aes_##keybits##_##mode##_generic();         \
-  }
-
-EVP_CIPHER_FUNCTION(128, cbc)
-EVP_CIPHER_FUNCTION(128, ctr)
-EVP_CIPHER_FUNCTION(128, ofb)
-EVP_CIPHER_FUNCTION(128, gcm)
-
-EVP_CIPHER_FUNCTION(192, cbc)
-EVP_CIPHER_FUNCTION(192, ctr)
-EVP_CIPHER_FUNCTION(192, gcm)
-
-EVP_CIPHER_FUNCTION(256, cbc)
-EVP_CIPHER_FUNCTION(256, ctr)
-EVP_CIPHER_FUNCTION(256, ofb)
-EVP_CIPHER_FUNCTION(256, gcm)
-
-EVP_ECB_CIPHER_FUNCTION(128)
-EVP_ECB_CIPHER_FUNCTION(192)
-EVP_ECB_CIPHER_FUNCTION(256)
-
-
-#define EVP_AEAD_AES_GCM_TAG_LEN 16
-
-struct aead_aes_gcm_ctx {
-  union {
-    double align;
-    AES_KEY ks;
-  } ks;
-  GCM128_CONTEXT gcm;
-  ctr128_f ctr;
-};
-
-struct aead_aes_gcm_tls12_ctx {
-  struct aead_aes_gcm_ctx gcm_ctx;
-  uint64_t min_next_nonce;
-};
-
-static int aead_aes_gcm_init_impl(struct aead_aes_gcm_ctx *gcm_ctx,
-                                  size_t *out_tag_len, const uint8_t *key,
-                                  size_t key_len, size_t tag_len) {
-  const size_t key_bits = key_len * 8;
->>>>>>> 29d97ff3
 
   aes_block_f block = aes_block();
 
@@ -946,49 +307,11 @@
 }
 
 
-<<<<<<< HEAD
 int GFp_has_aes_hardware(void) {
-#if defined(AESNI)
-  return aesni_capable() && GFp_gcm_clmul_enabled();
-#elif defined(HWAES)
+#if defined(HWAES) && (defined(OPENSSL_X86) || defined(OPENSSL_X86_64))
+  return hwaes_capable() && GFp_gcm_clmul_enabled();
+#elif defined(HWAES) && (defined(OPENSSL_ARM) || defined(OPENSSL_AARCH64))
   return hwaes_capable() && GFp_is_ARMv8_PMULL_capable();
-=======
-DEFINE_METHOD_FUNCTION(EVP_AEAD, EVP_aead_aes_128_gcm_tls12) {
-  memset(out, 0, sizeof(EVP_AEAD));
-
-  out->key_len = 16;
-  out->nonce_len = 12;
-  out->overhead = EVP_AEAD_AES_GCM_TAG_LEN;
-  out->max_tag_len = EVP_AEAD_AES_GCM_TAG_LEN;
-  out->seal_scatter_supports_extra_in = 1;
-
-  out->init = aead_aes_gcm_tls12_init;
-  out->cleanup = aead_aes_gcm_tls12_cleanup;
-  out->seal_scatter = aead_aes_gcm_tls12_seal_scatter;
-  out->open_gather = aead_aes_gcm_open_gather;
-}
-
-DEFINE_METHOD_FUNCTION(EVP_AEAD, EVP_aead_aes_256_gcm_tls12) {
-  memset(out, 0, sizeof(EVP_AEAD));
-
-  out->key_len = 32;
-  out->nonce_len = 12;
-  out->overhead = EVP_AEAD_AES_GCM_TAG_LEN;
-  out->max_tag_len = EVP_AEAD_AES_GCM_TAG_LEN;
-  out->seal_scatter_supports_extra_in = 1;
-
-  out->init = aead_aes_gcm_tls12_init;
-  out->cleanup = aead_aes_gcm_tls12_cleanup;
-  out->seal_scatter = aead_aes_gcm_tls12_seal_scatter;
-  out->open_gather = aead_aes_gcm_open_gather;
-}
-
-int EVP_has_aes_hardware(void) {
-#if defined(OPENSSL_X86) || defined(OPENSSL_X86_64)
-  return hwaes_capable() && crypto_gcm_clmul_enabled();
-#elif defined(OPENSSL_ARM) || defined(OPENSSL_AARCH64)
-  return hwaes_capable() && CRYPTO_is_ARMv8_PMULL_capable();
->>>>>>> 29d97ff3
 #else
   return 0;
 #endif
