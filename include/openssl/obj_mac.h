--- conflicted
+++ resolved
@@ -64,17 +64,9 @@
 #define NID_sha384 673
 #define NID_sha512 674
 
-<<<<<<< HEAD
 /* ECC named curves */
 #define NID_secp224r1 713
 #define NID_X9_62_prime256v1 415
 #define NID_secp384r1 715
 #define NID_secp521r1 716
-=======
-#define SN_dh_cofactor_kdf		"dh-cofactor-kdf"
-#define NID_dh_cofactor_kdf		947
-
-#define SN_x25519		"X25519"
-#define LN_x25519		"x25519"
-#define NID_x25519		948
->>>>>>> c18ef750
+#define NID_x25519 948
