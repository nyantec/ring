// Copyright 2015-2017 Brian Smith.
//
// Permission to use, copy, modify, and/or distribute this software for any
// purpose with or without fee is hereby granted, provided that the above
// copyright notice and this permission notice appear in all copies.
//
// THE SOFTWARE IS PROVIDED "AS IS" AND THE AUTHORS DISCLAIM ALL WARRANTIES
// WITH REGARD TO THIS SOFTWARE INCLUDING ALL IMPLIED WARRANTIES OF
// MERCHANTABILITY AND FITNESS. IN NO EVENT SHALL THE AUTHORS BE LIABLE FOR ANY
// SPECIAL, DIRECT, INDIRECT, OR CONSEQUENTIAL DAMAGES OR ANY DAMAGES
// WHATSOEVER RESULTING FROM LOSS OF USE, DATA OR PROFITS, WHETHER IN AN ACTION
// OF CONTRACT, NEGLIGENCE OR OTHER TORTIOUS ACTION, ARISING OUT OF OR IN
// CONNECTION WITH THE USE OR PERFORMANCE OF THIS SOFTWARE.

//! Key Agreement: ECDH, including X25519.
//!
//! # Example
//!
//! Note that this example uses X25519, but ECDH using NIST P-256/P-384 is done
//! exactly the same way, just substituting
//! `agreement::ECDH_P256`/`agreement::ECDH_P384` for `agreement::X25519`.
//!
//! ```
//! # fn x25519_agreement_example() -> Result<(), ring::error::Unspecified> {
//! use ring::{agreement, rand};
//! use untrusted;
//!
//! let rng = rand::SystemRandom::new();
//!
//! let my_private_key =
//!     agreement::PrivateKey::<agreement::Ephemeral>::generate(&agreement::X25519, &rng)?;
//!
//! // Make `my_public_key` a byte slice containing my public key. In a real
//! // application, this would be sent to the peer in an encoded protocol
//! // message.
//! let my_public_key = my_private_key.compute_public_key()?;
<<<<<<< HEAD
//!
//! // In a real application, the peer public key would be parsed out of a
//! // protocol message. Here we just generate one.
//! let peer_public_key = {
//!     let peer_private_key = agreement::EphemeralPrivateKey::generate(&agreement::X25519, &rng)?;
=======
//! let my_public_key = my_public_key.as_ref();
//!
//! // In a real application, the peer public key would be parsed out of a
//! // protocol message. Here we just generate one.
//! let mut peer_public_key_buf = [0u8; agreement::PUBLIC_KEY_MAX_LEN];
//! let peer_public_key = {
//!     let peer_private_key =
//!         agreement::PrivateKey::<agreement::Ephemeral>::generate(&agreement::X25519, &rng)?;
>>>>>>> 6116aac8
//!     peer_private_key.compute_public_key()?
//! };
//! let peer_public_key = untrusted::Input::from(peer_public_key.as_ref());
//!
//! // In a real application, the protocol specifies how to determine what
//! // algorithm was used to generate the peer's private key. Here, we know it
//! // is X25519 since we just generated it.
//! let peer_public_key_alg = &agreement::X25519;
//!
//! let input_keying_material = my_private_key.agree(peer_public_key_alg, peer_public_key)?;
//! input_keying_material.derive(|_key_material| {
//!     // In a real application, we'd apply a KDF to the key material and the
//!     // public keys (as recommended in RFC 7748) and then derive session
//!     // keys from the result. We omit all that here.
//!     Ok(())
//! })
//! # }
//! # fn main() { x25519_agreement_example().unwrap() }
//! ```

// The "NSA Guide" steps here are from from section 3.1, "Ephemeral Unified
// Model."

use crate::{ec, error, rand};
use untrusted;

pub use crate::ec::{
    curve25519::x25519::X25519,
    suite_b::ecdh::{ECDH_P256, ECDH_P384},
};
use core::marker::PhantomData;

/// A key agreement algorithm.
pub struct Algorithm {
    pub(crate) curve: &'static ec::Curve,
    pub(crate) ecdh: fn(
        out: &mut [u8],
        private_key: &ec::Seed,
        peer_public_key: untrusted::Input,
    ) -> Result<(), error::Unspecified>,
}

derive_debug_via_self!(Algorithm, self.curve);

impl Eq for Algorithm {}
impl PartialEq for Algorithm {
    fn eq(&self, other: &Algorithm) -> bool { self.curve.id == other.curve.id }
}

<<<<<<< HEAD
/// An ephemeral private key for use (only) with `agree_ephemeral`. The
/// signature of `agree_ephemeral` ensures that an `EphemeralPrivateKey` can be
/// used for at most one key agreement.
pub struct EphemeralPrivateKey {
    private_key: ec::Seed,
=======
/// How many times the key may be used.
pub trait Lifetime: self::sealed::Sealed {}

/// The key may be used at most once.
pub struct Ephemeral {}
impl Lifetime for Ephemeral {}
impl self::sealed::Sealed for Ephemeral {}

/// The key may be used more than once.
pub struct Static {}
impl Lifetime for Static {}
impl self::sealed::Sealed for Static {}

/// A key pair for key agreement.
pub struct KeyPair<U: Lifetime> {
    private_key: PrivateKey<U>,
    public_key: PublicKey,
}

impl<U: Lifetime> KeyPair<U> {
    /// Generate a new key pair for the given algorithm.
    ///
    /// C analog: `EC_KEY_new_by_curve_name` + `EC_KEY_generate_key`.
    pub fn generate(
        alg: &'static Algorithm, rng: &rand::SecureRandom,
    ) -> Result<Self, error::Unspecified> {
        // NSA Guide Step 1.

        let private_key = ec::PrivateKey::generate(&alg.curve, rng)?;

        let mut public_key = PublicKey {
            bytes: [0; PUBLIC_KEY_MAX_LEN],
            alg,
        };
        private_key.compute_public_key(&alg.curve, &mut public_key.bytes)?;

        Ok(Self {
            private_key: PrivateKey {
                private_key,
                alg,
                usage: PhantomData,
            },
            public_key,
        })
    }

    /// The private key.
    pub fn private_key(&self) -> &PrivateKey<U> { &self.private_key }

    /// The public key.
    pub fn public_key(&self) -> &PublicKey { &self.public_key }

    /// Split the key pair apart.
    pub fn split(self) -> (PrivateKey<U>, PublicKey) { (self.private_key, self.public_key) }
}

/// A public key for key agreement.
pub struct PublicKey {
    bytes: [u8; PUBLIC_KEY_MAX_LEN],
    alg: &'static Algorithm,
}

impl AsRef<[u8]> for PublicKey {
    #[inline]
    fn as_ref(&self) -> &[u8] { &self.bytes[..self.alg.curve.public_key_len] }
}

/// A private key for key agreement.
pub struct PrivateKey<U: Lifetime> {
    private_key: ec::PrivateKey,
>>>>>>> 6116aac8
    alg: &'static Algorithm,
    usage: PhantomData<U>,
}

<<<<<<< HEAD
impl<'a> EphemeralPrivateKey {
    /// Generate a new ephemeral private key for the given algorithm.
=======
impl<U: Lifetime> PrivateKey<U> {
    /// Generate a new private key for the given algorithm.
    ///
    /// C analog: `EC_KEY_new_by_curve_name` + `EC_KEY_generate_key`.
>>>>>>> 6116aac8
    pub fn generate(
        alg: &'static Algorithm, rng: &rand::SecureRandom,
    ) -> Result<Self, error::Unspecified> {
        // NSA Guide Step 1.
        //
        // This only handles the key generation part of step 1. The rest of
        // step one is done by `compute_public_key()`.
<<<<<<< HEAD
        let private_key = ec::Seed::generate(&alg.curve, rng)?;
        Ok(Self { private_key, alg })
    }

    /// Computes the public key from the private key.
=======
        let private_key = ec::PrivateKey::generate(&alg.curve, rng)?;
        Ok(Self {
            private_key,
            alg,
            usage: PhantomData,
        })
    }

    /// The key exchange algorithm.
    #[inline]
    pub fn algorithm(&self) -> &'static Algorithm { self.alg }

    /// Computes the public key from the private key's value and fills `out`
    /// with the public point encoded in the standard form for the algorithm.
    ///
    /// `out.len()` must be equal to the value returned by `public_key_len`.
>>>>>>> 6116aac8
    #[inline(always)]
    pub fn compute_public_key(&self) -> Result<PublicKey, error::Unspecified> {
        // NSA Guide Step 1.
        //
        // Obviously, this only handles the part of Step 1 between the private
        // key generation and the sending of the public key to the peer. `out`
<<<<<<< HEAD
        // is what should be sent to the peer.
        self.private_key.compute_public_key().map(PublicKey)
    }

    #[cfg(test)]
    pub fn bytes(&'a self) -> &'a [u8] { self.private_key.bytes_less_safe() }
}

/// A public key for key agreement.
#[derive(Clone, Debug)]
pub struct PublicKey(ec::PublicKey);

impl AsRef<[u8]> for PublicKey {
    fn as_ref(&self) -> &[u8] { self.0.as_ref() }
}

/// Performs a key agreement with an ephemeral private key and the given public
/// key.
///
/// `my_private_key` is the ephemeral private key to use. Since it is moved, it
/// will not be usable after calling `agree_ephemeral`, thus guaranteeing that
/// the key is used for only one key agreement.
///
/// `peer_public_key_alg` is the algorithm/curve for the peer's public key
/// point; `agree_ephemeral` will return `Err(error_value)` if it does not
/// match `my_private_key's` algorithm/curve.
///
/// `peer_public_key` is the peer's public key. `agree_ephemeral` verifies that
/// it is encoded in the standard form for the algorithm and that the key is
/// *valid*; see the algorithm's documentation for details on how keys are to
/// be encoded and what constitutes a valid key for that algorithm.
///
/// `error_value` is the value to return if an error occurs before `kdf` is
/// called, e.g. when decoding of the peer's public key fails or when the public
/// key is otherwise invalid.
///
/// After the key agreement is done, `agree_ephemeral` calls `kdf` with the raw
/// key material from the key agreement operation and then returns what `kdf`
/// returns.
pub fn agree_ephemeral<F, R, E>(
    my_private_key: EphemeralPrivateKey, peer_public_key_alg: &Algorithm,
    peer_public_key: untrusted::Input, error_value: E, kdf: F,
) -> Result<R, E>
where
    F: FnOnce(&[u8]) -> Result<R, E>,
{
=======
        // is what shouPrivateKeyld be sent to the peer.
        let mut public_key = PublicKey {
            bytes: [0; PUBLIC_KEY_MAX_LEN],
            alg: self.alg,
        };
        self.private_key
            .compute_public_key(&self.alg.curve, &mut public_key.bytes)?;
        Ok(public_key)
    }

    /// Performs a key agreement with an private key and the given public key.
    ///
    /// Since `self` is consumed, it will not be usable after calling `agree`.
    ///
    /// `peer_public_key_alg` is the algorithm/curve for the peer's public key
    /// point; `agree` will return `Err(error_value)` if it does not match this
    /// private key's algorithm/curve.
    ///
    /// `peer_public_key` is the peer's public key. `agree` verifies that it is
    /// encoded in the standard form for the algorithm and that the key is
    /// *valid*; see the algorithm's documentation for details on how keys are
    /// to be encoded and what constitutes a valid key for that algorithm.
    ///
    /// C analogs: `EC_POINT_oct2point` + `ECDH_compute_key`, `X25519`.
    pub fn agree(
        self, peer_public_key_alg: &Algorithm, peer_public_key: untrusted::Input,
    ) -> Result<InputKeyMaterial, error::Unspecified> {
        agree_(
            &self.private_key,
            self.alg,
            peer_public_key_alg,
            peer_public_key,
        )
    }

    #[cfg(test)]
    pub(crate) fn bytes(&self, curve: &ec::Curve) -> &[u8] { self.private_key.bytes(curve) }
}

impl PrivateKey<Static> {
    /// Performs a key agreement with a static private key and the given
    /// public key.
    ///
    /// `peer_public_key_alg` is the algorithm/curve for the peer's public key
    /// point; `agree_static` will return `Err(error_value)` if it does not
    /// match `my_private_key's` algorithm/curve.
    ///
    /// `peer_public_key` is the peer's public key. `agree_static` verifies
    /// that it is encoded in the standard form for the algorithm and that
    /// the key is *valid*; see the algorithm's documentation for details on
    /// how keys are to be encoded and what constitutes a valid key for that
    /// algorithm.
    ///
    /// C analogs: `EC_POINT_oct2point` + `ECDH_compute_key`, `X25519`.
    pub fn agree_static(
        &self, peer_public_key_alg: &Algorithm, peer_public_key: untrusted::Input,
    ) -> Result<InputKeyMaterial, error::Unspecified> {
        agree_(
            &self.private_key,
            self.alg,
            peer_public_key_alg,
            peer_public_key,
        )
    }

    pub fn from_bytes(
        alg: &'static Algorithm, bytes: untrusted::Input
    ) -> Result<Self, error::Unspecified> {
        let private_key = ec::PrivateKey::from_bytes(&alg.curve, bytes)?;
        Ok(Self {
            private_key,
            alg,
            usage: PhantomData,
        })
    }

    pub fn bytes(
        &self, alg: &'static Algorithm
    ) -> &[u8] {
        self.private_key.bytes(&alg.curve)
    }
}

fn agree_(
    my_private_key: &ec::PrivateKey, my_alg: &Algorithm, peer_public_key_alg: &Algorithm,
    peer_public_key: untrusted::Input,
) -> Result<InputKeyMaterial, error::Unspecified> {
    let alg = &my_alg;

>>>>>>> 6116aac8
    // NSA Guide Prerequisite 1.
    //
    // The domain parameters are hard-coded. This check verifies that the
    // peer's public key's domain parameters match the domain parameters of
    // this private key.
<<<<<<< HEAD
    if peer_public_key_alg != my_private_key.alg {
        return Err(error_value);
=======
    if peer_public_key_alg != *alg {
        return Err(error::Unspecified);
>>>>>>> 6116aac8
    }

    // NSA Guide Prerequisite 2, regarding which KDFs are allowed, is delegated
    // to the caller.

    // NSA Guide Prerequisite 3, "Prior to or during the key-agreement process,
    // each party shall obtain the identifier associated with the other party
    // during the key-agreement scheme," is delegated to the caller.

<<<<<<< HEAD
    // NSA Guide Step 1 is handled by `EphemeralPrivateKey::generate()` and
    // `EphemeralPrivateKey::compute_public_key()`.

    let mut shared_key = [0u8; ec::ELEM_MAX_BYTES];
    let shared_key = &mut shared_key[..alg.curve.elem_scalar_seed_len];
=======
    // NSA Guide Step 1 is handled by `Self::generate()` and
    // `Self::compute_public_key()`.
>>>>>>> 6116aac8

    // NSA Guide Steps 2, 3, and 4.
    //
    // We have a pretty liberal interpretation of the NIST's spec's "Destroy"
    // that doesn't meet the NSA requirement to "zeroize."
    let mut ikm = InputKeyMaterial {
        bytes: [0; ec::ELEM_MAX_BYTES],
        len: alg.curve.elem_and_scalar_len,
    };
    (alg.ecdh)(&mut ikm.bytes[..ikm.len], my_private_key, peer_public_key)?;

    // NSA Guide Steps 5 and 6 are deferred to `InputKeyMaterial::derive`.
    Ok(ikm)
}

/// The result of a key agreement operation, to be fed into a KDF.
///
/// Intentionally not `Clone` or `Copy` since the value should only be
/// used once.
#[must_use]
pub struct InputKeyMaterial {
    bytes: [u8; ec::ELEM_MAX_BYTES],
    len: usize,
}

mod sealed {
    pub trait Sealed {}
}

impl InputKeyMaterial {
    /// Calls `kdf` with the raw key material and then returns what `kdf`
    /// returns, consuming `Self` so that the key material can only be used
    /// once.
    pub fn derive<F, R>(self, kdf: F) -> R
    where
        F: FnOnce(&[u8]) -> R,
    {
        kdf(&self.bytes[..self.len])

        // NSA Guide Steps 5 and 6.
        // Again, we have a pretty liberal interpretation of the NIST's spec's
        // "Destroy" that doesn't meet the NSA requirement to "zeroize."
    }
}<|MERGE_RESOLUTION|>--- conflicted
+++ resolved
@@ -34,22 +34,11 @@
 //! // application, this would be sent to the peer in an encoded protocol
 //! // message.
 //! let my_public_key = my_private_key.compute_public_key()?;
-<<<<<<< HEAD
 //!
 //! // In a real application, the peer public key would be parsed out of a
 //! // protocol message. Here we just generate one.
 //! let peer_public_key = {
 //!     let peer_private_key = agreement::EphemeralPrivateKey::generate(&agreement::X25519, &rng)?;
-=======
-//! let my_public_key = my_public_key.as_ref();
-//!
-//! // In a real application, the peer public key would be parsed out of a
-//! // protocol message. Here we just generate one.
-//! let mut peer_public_key_buf = [0u8; agreement::PUBLIC_KEY_MAX_LEN];
-//! let peer_public_key = {
-//!     let peer_private_key =
-//!         agreement::PrivateKey::<agreement::Ephemeral>::generate(&agreement::X25519, &rng)?;
->>>>>>> 6116aac8
 //!     peer_private_key.compute_public_key()?
 //! };
 //! let peer_public_key = untrusted::Input::from(peer_public_key.as_ref());
@@ -99,97 +88,17 @@
     fn eq(&self, other: &Algorithm) -> bool { self.curve.id == other.curve.id }
 }
 
-<<<<<<< HEAD
 /// An ephemeral private key for use (only) with `agree_ephemeral`. The
 /// signature of `agree_ephemeral` ensures that an `EphemeralPrivateKey` can be
 /// used for at most one key agreement.
 pub struct EphemeralPrivateKey {
     private_key: ec::Seed,
-=======
-/// How many times the key may be used.
-pub trait Lifetime: self::sealed::Sealed {}
-
-/// The key may be used at most once.
-pub struct Ephemeral {}
-impl Lifetime for Ephemeral {}
-impl self::sealed::Sealed for Ephemeral {}
-
-/// The key may be used more than once.
-pub struct Static {}
-impl Lifetime for Static {}
-impl self::sealed::Sealed for Static {}
-
-/// A key pair for key agreement.
-pub struct KeyPair<U: Lifetime> {
-    private_key: PrivateKey<U>,
-    public_key: PublicKey,
-}
-
-impl<U: Lifetime> KeyPair<U> {
-    /// Generate a new key pair for the given algorithm.
-    ///
-    /// C analog: `EC_KEY_new_by_curve_name` + `EC_KEY_generate_key`.
-    pub fn generate(
-        alg: &'static Algorithm, rng: &rand::SecureRandom,
-    ) -> Result<Self, error::Unspecified> {
-        // NSA Guide Step 1.
-
-        let private_key = ec::PrivateKey::generate(&alg.curve, rng)?;
-
-        let mut public_key = PublicKey {
-            bytes: [0; PUBLIC_KEY_MAX_LEN],
-            alg,
-        };
-        private_key.compute_public_key(&alg.curve, &mut public_key.bytes)?;
-
-        Ok(Self {
-            private_key: PrivateKey {
-                private_key,
-                alg,
-                usage: PhantomData,
-            },
-            public_key,
-        })
-    }
-
-    /// The private key.
-    pub fn private_key(&self) -> &PrivateKey<U> { &self.private_key }
-
-    /// The public key.
-    pub fn public_key(&self) -> &PublicKey { &self.public_key }
-
-    /// Split the key pair apart.
-    pub fn split(self) -> (PrivateKey<U>, PublicKey) { (self.private_key, self.public_key) }
-}
-
-/// A public key for key agreement.
-pub struct PublicKey {
-    bytes: [u8; PUBLIC_KEY_MAX_LEN],
-    alg: &'static Algorithm,
-}
-
-impl AsRef<[u8]> for PublicKey {
-    #[inline]
-    fn as_ref(&self) -> &[u8] { &self.bytes[..self.alg.curve.public_key_len] }
-}
-
-/// A private key for key agreement.
-pub struct PrivateKey<U: Lifetime> {
-    private_key: ec::PrivateKey,
->>>>>>> 6116aac8
     alg: &'static Algorithm,
     usage: PhantomData<U>,
 }
 
-<<<<<<< HEAD
 impl<'a> EphemeralPrivateKey {
     /// Generate a new ephemeral private key for the given algorithm.
-=======
-impl<U: Lifetime> PrivateKey<U> {
-    /// Generate a new private key for the given algorithm.
-    ///
-    /// C analog: `EC_KEY_new_by_curve_name` + `EC_KEY_generate_key`.
->>>>>>> 6116aac8
     pub fn generate(
         alg: &'static Algorithm, rng: &rand::SecureRandom,
     ) -> Result<Self, error::Unspecified> {
@@ -197,37 +106,17 @@
         //
         // This only handles the key generation part of step 1. The rest of
         // step one is done by `compute_public_key()`.
-<<<<<<< HEAD
         let private_key = ec::Seed::generate(&alg.curve, rng)?;
         Ok(Self { private_key, alg })
     }
 
     /// Computes the public key from the private key.
-=======
-        let private_key = ec::PrivateKey::generate(&alg.curve, rng)?;
-        Ok(Self {
-            private_key,
-            alg,
-            usage: PhantomData,
-        })
-    }
-
-    /// The key exchange algorithm.
-    #[inline]
-    pub fn algorithm(&self) -> &'static Algorithm { self.alg }
-
-    /// Computes the public key from the private key's value and fills `out`
-    /// with the public point encoded in the standard form for the algorithm.
-    ///
-    /// `out.len()` must be equal to the value returned by `public_key_len`.
->>>>>>> 6116aac8
     #[inline(always)]
     pub fn compute_public_key(&self) -> Result<PublicKey, error::Unspecified> {
         // NSA Guide Step 1.
         //
         // Obviously, this only handles the part of Step 1 between the private
         // key generation and the sending of the public key to the peer. `out`
-<<<<<<< HEAD
         // is what should be sent to the peer.
         self.private_key.compute_public_key().map(PublicKey)
     }
@@ -274,109 +163,13 @@
 where
     F: FnOnce(&[u8]) -> Result<R, E>,
 {
-=======
-        // is what shouPrivateKeyld be sent to the peer.
-        let mut public_key = PublicKey {
-            bytes: [0; PUBLIC_KEY_MAX_LEN],
-            alg: self.alg,
-        };
-        self.private_key
-            .compute_public_key(&self.alg.curve, &mut public_key.bytes)?;
-        Ok(public_key)
-    }
-
-    /// Performs a key agreement with an private key and the given public key.
-    ///
-    /// Since `self` is consumed, it will not be usable after calling `agree`.
-    ///
-    /// `peer_public_key_alg` is the algorithm/curve for the peer's public key
-    /// point; `agree` will return `Err(error_value)` if it does not match this
-    /// private key's algorithm/curve.
-    ///
-    /// `peer_public_key` is the peer's public key. `agree` verifies that it is
-    /// encoded in the standard form for the algorithm and that the key is
-    /// *valid*; see the algorithm's documentation for details on how keys are
-    /// to be encoded and what constitutes a valid key for that algorithm.
-    ///
-    /// C analogs: `EC_POINT_oct2point` + `ECDH_compute_key`, `X25519`.
-    pub fn agree(
-        self, peer_public_key_alg: &Algorithm, peer_public_key: untrusted::Input,
-    ) -> Result<InputKeyMaterial, error::Unspecified> {
-        agree_(
-            &self.private_key,
-            self.alg,
-            peer_public_key_alg,
-            peer_public_key,
-        )
-    }
-
-    #[cfg(test)]
-    pub(crate) fn bytes(&self, curve: &ec::Curve) -> &[u8] { self.private_key.bytes(curve) }
-}
-
-impl PrivateKey<Static> {
-    /// Performs a key agreement with a static private key and the given
-    /// public key.
-    ///
-    /// `peer_public_key_alg` is the algorithm/curve for the peer's public key
-    /// point; `agree_static` will return `Err(error_value)` if it does not
-    /// match `my_private_key's` algorithm/curve.
-    ///
-    /// `peer_public_key` is the peer's public key. `agree_static` verifies
-    /// that it is encoded in the standard form for the algorithm and that
-    /// the key is *valid*; see the algorithm's documentation for details on
-    /// how keys are to be encoded and what constitutes a valid key for that
-    /// algorithm.
-    ///
-    /// C analogs: `EC_POINT_oct2point` + `ECDH_compute_key`, `X25519`.
-    pub fn agree_static(
-        &self, peer_public_key_alg: &Algorithm, peer_public_key: untrusted::Input,
-    ) -> Result<InputKeyMaterial, error::Unspecified> {
-        agree_(
-            &self.private_key,
-            self.alg,
-            peer_public_key_alg,
-            peer_public_key,
-        )
-    }
-
-    pub fn from_bytes(
-        alg: &'static Algorithm, bytes: untrusted::Input
-    ) -> Result<Self, error::Unspecified> {
-        let private_key = ec::PrivateKey::from_bytes(&alg.curve, bytes)?;
-        Ok(Self {
-            private_key,
-            alg,
-            usage: PhantomData,
-        })
-    }
-
-    pub fn bytes(
-        &self, alg: &'static Algorithm
-    ) -> &[u8] {
-        self.private_key.bytes(&alg.curve)
-    }
-}
-
-fn agree_(
-    my_private_key: &ec::PrivateKey, my_alg: &Algorithm, peer_public_key_alg: &Algorithm,
-    peer_public_key: untrusted::Input,
-) -> Result<InputKeyMaterial, error::Unspecified> {
-    let alg = &my_alg;
-
->>>>>>> 6116aac8
     // NSA Guide Prerequisite 1.
     //
     // The domain parameters are hard-coded. This check verifies that the
     // peer's public key's domain parameters match the domain parameters of
     // this private key.
-<<<<<<< HEAD
     if peer_public_key_alg != my_private_key.alg {
         return Err(error_value);
-=======
-    if peer_public_key_alg != *alg {
-        return Err(error::Unspecified);
->>>>>>> 6116aac8
     }
 
     // NSA Guide Prerequisite 2, regarding which KDFs are allowed, is delegated
@@ -386,16 +179,11 @@
     // each party shall obtain the identifier associated with the other party
     // during the key-agreement scheme," is delegated to the caller.
 
-<<<<<<< HEAD
     // NSA Guide Step 1 is handled by `EphemeralPrivateKey::generate()` and
     // `EphemeralPrivateKey::compute_public_key()`.
 
     let mut shared_key = [0u8; ec::ELEM_MAX_BYTES];
     let shared_key = &mut shared_key[..alg.curve.elem_scalar_seed_len];
-=======
-    // NSA Guide Step 1 is handled by `Self::generate()` and
-    // `Self::compute_public_key()`.
->>>>>>> 6116aac8
 
     // NSA Guide Steps 2, 3, and 4.
     //
