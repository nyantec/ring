--- conflicted
+++ resolved
@@ -206,13 +206,8 @@
                 let rng = test::rand::FixedSliceRandom {
                     bytes: n_minus_1_bytes,
                 };
-<<<<<<< HEAD
                 let key = agreement::EphemeralPrivateKey::generate(alg, &rng).unwrap();
                 assert_eq!(&n_minus_1_bytes[..], key.bytes());
-=======
-                let key_pair = agreement::KeyPair::<L>::generate(alg, &rng).unwrap();
-                assert_eq!(&n_minus_1_bytes[..], key_pair.private_key().bytes(curve));
->>>>>>> 6116aac8
             }
 
             // Test that n + 1 also fails.
@@ -240,16 +235,8 @@
                     bytes: &bytes,
                     current: core::cell::UnsafeCell::new(0),
                 };
-<<<<<<< HEAD
                 let key = agreement::EphemeralPrivateKey::generate(alg, &rng).unwrap();
                 assert_eq!(&n_minus_1_bytes[..num_bytes], key.bytes());
-=======
-                let key_pair = agreement::KeyPair::<L>::generate(alg, &rng).unwrap();
-                assert_eq!(
-                    &n_minus_1_bytes[..num_bytes],
-                    key_pair.private_key().bytes(curve)
-                );
->>>>>>> 6116aac8
             }
         }
     }
