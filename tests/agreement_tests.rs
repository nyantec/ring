--- conflicted
+++ resolved
@@ -81,7 +81,6 @@
                 let computed_public = my_private.compute_public_key().unwrap();
                 assert_eq!(computed_public.as_ref(), &my_public[..]);
 
-<<<<<<< HEAD
                 assert!(agreement::agree_ephemeral(
                     my_private,
                     alg,
@@ -93,15 +92,6 @@
                     }
                 )
                 .is_ok());
-=======
-                let (static_ikm, ephemeral_ikm) = agree(my_private, alg, peer_public);
-                if let Some(ikm) = static_ikm {
-                    ikm.unwrap().derive(|ikm| assert_eq!(ikm, &output[..]));
-                };
-                ephemeral_ikm
-                    .unwrap()
-                    .derive(|key_material| assert_eq!(key_material, &output[..]));
->>>>>>> 6116aac8
             },
 
             Some(_) => {
